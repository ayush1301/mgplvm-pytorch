from .common import Rdist
from .relie import (ReLie, ReLieBase)
<<<<<<< HEAD
from .GP_circ import GP_circ
from .GP_diag import GP_diag
=======
from .rGP import EP_GP
from .rGP_circ import EP_GP_circ
>>>>>>> fec84c61
<|MERGE_RESOLUTION|>--- conflicted
+++ resolved
@@ -1,9 +1,4 @@
 from .common import Rdist
 from .relie import (ReLie, ReLieBase)
-<<<<<<< HEAD
 from .GP_circ import GP_circ
-from .GP_diag import GP_diag
-=======
-from .rGP import EP_GP
-from .rGP_circ import EP_GP_circ
->>>>>>> fec84c61
+from .GP_diag import GP_diag