from __future__ import print_function
import numpy as np
import torch
from torch import optim
from torch.optim.lr_scheduler import LambdaLR
import itertools


def sort_params(model, hook):
    '''apply burnin period to Sigma_Q and alpha^2
    allow for masking of certain conditions for use in crossvalidation'''

    for prm in model.lat_dist.parameters():
        prm.register_hook(hook)

    params0 = list(
        itertools.chain.from_iterable([
            model.z.parameters(),
            model.likelihood.parameters(),
            model.lprior.parameters(),
            model.lat_dist.gmu_parameters(),
            model.kernel.parameters(),
            [model.svgp.q_mu, model.svgp.q_sqrt],
        ]))

    params1 = list(
        itertools.chain.from_iterable(
            [model.lat_dist.concentration_parameters()]))

    params = [{'params': params0}, {'params': params1}]
    return params


def print_progress(model,
                   n,
                   m,
                   n_samples,
                   i,
                   loss_val,
                   kl_val,
                   svgp_elbo_val,
                   print_every=50,
                   Y=None,
                   batch_idxs=None):
    if i % print_every == 0:
        Z = n * m * n_samples
        mu = model.lat_dist.lat_gmu(Y, batch_idxs).data.cpu().numpy()
        gamma = model.lat_dist.lat_gamma(Y, batch_idxs).diagonal(
            dim1=-1, dim2=-2).data.cpu().numpy()
        mu_mag = np.sqrt(np.mean(mu**2))
        sig = np.median(np.concatenate([np.diag(sig) for sig in gamma]))
        msg = ('\riter {:3d} | elbo {:.3f} | kl {:.3f} | loss {:.3f} ' +
               '| |mu| {:.3f} | sig {:.3f} |').format(i, svgp_elbo_val / Z,
                                                      kl_val / Z, loss_val / Z,
                                                      mu_mag, sig)
        print(msg + model.kernel.msg + model.lprior.msg, end="\r")


def generate_batch_idxs(model, data_size, batch_pool=None, batch_size=None):
    if (batch_size is None and batch_pool is None):
        batch_idxs = None
        return batch_idxs
    elif batch_size is None:
        batch_idxs = batch_pool
        return batch_idxs
    else:
        if batch_pool is None:
            idxs = np.arange(data_size)
        else:
            idxs = batch_pool
        if model.lprior.name in ["Brownian", "ARP"]:
            # if prior is Brownian or ARP, then batches have to be contiguous
            i0 = np.random.randint(1, data_size - 1)
            if i0 < batch_size / 2:
                batch_idxs = idxs[:int(round(batch_size / 2 + i0))]
            elif i0 > (data_size - batch_size / 2):
                batch_idxs = idxs[int(round(i0 - batch_size / 2)):]
            else:
                batch_idxs = idxs[int(round(i0 - batch_size /
                                            2)):int(round(i0 +
                                                          batch_size / 2))]
            #print(len(batch_idxs))
            return batch_idxs
        else:
            if batch_size is None:
                return idxs
            else:
                return np.random.choice(idxs, size=batch_size, replace=False)


def fit(Y,
        model,
        device,
        optimizer=optim.Adam,
        n_mc=128,
        burnin=100,
        lrate=1E-3,
        max_steps=1000,
        stop=None,
        print_every=50,
        batch_size=None,
        batch_pool=None,
        mask_Ts=None,
        neuron_idxs=None):
    '''
    Parameters
    ----------
    Y : np.array
        data matrix of dimensions (n_samples x n x m)
    device : torch.device
        torch device
    max_steps : Optional[int], default=1000
        maximum number of training iterations
    batch_pool : Optional[int list]
        pool of indices from which to batch (used to train a partial model)
    '''

    # set learning rate schedule so sigma updates have a burn-in period
    def fburn(x):
        return 1 - np.exp(-x / (3 * burnin))

    if len(Y.shape) > 2:
        _, n, m = Y.shape  # samples, neurons, conditions
    else:
        n, m = Y.shape  # neuron x conditions
    data = torch.tensor(Y, dtype=torch.get_default_dtype()).to(device)
    data_size = m if batch_pool is None else len(batch_pool)  #total conditions
    n = n if neuron_idxs is None else len(neuron_idxs)
    #optionally mask some time points
    mask_Ts = mask_Ts if mask_Ts is not None else lambda x: x

    params = sort_params(model, mask_Ts)

    # instantiate optimizer
    opt = optimizer(params, lr=lrate)

    scheduler = LambdaLR(opt, lr_lambda=[lambda x: 1, fburn])

    for i in range(max_steps):
        opt.zero_grad()
        ramp = 1 - np.exp(-i / burnin)

        batch_idxs = generate_batch_idxs(model,
                                         data_size,
                                         batch_pool=batch_pool,
                                         batch_size=batch_size)
        m = len(batch_idxs)  #use for printing likelihoods etc.

        svgp_elbo, kl = model(data,
                              n_mc,
                              batch_idxs=batch_idxs,
                              neuron_idxs=neuron_idxs)

        loss = (-svgp_elbo) + (ramp * kl)  # -LL
        loss_val = loss.item()
        kl_val = kl.item()
        svgp_elbo_val = svgp_elbo.item()
        # terminate if stop is True
        if stop is not None:
            if stop(model, i, loss_val): break
        loss.backward()
        opt.step()
        scheduler.step()
<<<<<<< HEAD
        print_progress(model, n, m, data.shape[0], i, loss_val, kl_val, svgp_elbo_val,
                       print_every, data, batch_idxs)
        

    return model
=======
        print_progress(model, n, m, data.shape[0], i, loss_val, kl_val,
                       svgp_elbo_val, print_every, data, batch_idxs)
>>>>>>> 2d3a18aa
<|MERGE_RESOLUTION|>--- conflicted
+++ resolved
@@ -161,13 +161,5 @@
         loss.backward()
         opt.step()
         scheduler.step()
-<<<<<<< HEAD
-        print_progress(model, n, m, data.shape[0], i, loss_val, kl_val, svgp_elbo_val,
-                       print_every, data, batch_idxs)
-        
-
-    return model
-=======
         print_progress(model, n, m, data.shape[0], i, loss_val, kl_val,
-                       svgp_elbo_val, print_every, data, batch_idxs)
->>>>>>> 2d3a18aa
+                       svgp_elbo_val, print_every, data, batch_idxs)