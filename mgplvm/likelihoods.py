import torch
from torch import Tensor
import torch.distributions
import torch.nn as nn
import abc
from .base import Module
from typing import Optional
import torch.distributions as dists
import numpy as np

log2pi: float = np.log(2 * np.pi)
n_gh_locs: int = 20  # default number of Gauss-Hermite points


class Likelihoods(Module, metaclass=abc.ABCMeta):
    def __init__(self, n: int, m: int, n_gh_locs: int):
        super().__init__()
        self.n = n
        self.m = m
        self.n_gh_locs = n_gh_locs

    @abc.abstractproperty
    def log_prob(y):
        pass

    @abc.abstractproperty
    def variational_expectation(y, mu, var):
        pass


class Gaussian(Likelihoods):
    def __init__(self,
                 n: int,
                 m: int,
                 variance: Optional[Tensor] = None,
                 n_gh_locs=n_gh_locs):
        super().__init__(n, m, n_gh_locs)
        sigma = 1 * torch.ones(n, ) if variance is None else torch.sqrt(
            torch.tensor(variance, dtype=torch.get_default_dtype()))
        self.sigma = nn.Parameter(data=sigma, requires_grad=True)

    @property
    def prms(self):
        variance = torch.square(self.sigma)
        return variance

    def log_prob(self, y):
        pass
    
    def sample(self, f_samps):
        '''f is n_b x n x m'''
        prms = self.prms
        #sample from p(y|f)
        dist = torch.distributions.Normal(f_samps, torch.sqrt(prms).reshape(1,-1,1))
        y_samps = dist.sample()
        return y_samps

    def variational_expectation(self, n_samples, y, fmu, fvar):
        n_b = fmu.shape[0]
        variance = self.prms
        ve1 = -0.5 * log2pi * self.m * self.n * n_samples * n_b
        ve2 = -0.5 * torch.log(variance).sum() * n_samples * n_b * self.m
        ve3 = -0.5 * torch.square(y - fmu) / variance[..., None, None]
        ve4 = -0.5 * fvar / variance[..., None] * n_samples
        return ve1.sum() + ve2.sum() + ve3.sum() + ve4.sum()


class Poisson(Likelihoods):
    def __init__(self,
                 n: int,
                 m: int,
                 inv_link=torch.exp,
                 binsize=1,
                 c: Optional[Tensor] = None,
                 d: Optional[Tensor] = None,
                 fixed_c=False,
                 fixed_d=False,
                 n_gh_locs: Optional[int] = n_gh_locs):
        super().__init__(n, m, n_gh_locs)
        self.inv_link = inv_link
        self.binsize = binsize
        c = torch.ones(n, ) if c is None else c
        d = torch.zeros(n, ) if d is None else d
        self.c = nn.Parameter(data=c, requires_grad=not fixed_c)
        self.d = nn.Parameter(data=d, requires_grad=not fixed_d)

    @property
    def prms(self):
        return self.c, self.d

<<<<<<< HEAD
    def log_prob(self, lamb, y):
        p = dists.Poisson(lamb)
        return p.log_prob(y)
=======
    def log_prob(self, y):
        pass
    
    def sample(self, f_samps):
        c, d = self.prms
        lambd = torch.exp(c[None, ..., None] * f_samps + d[None, ..., None])
        #sample from p(y|f)
        dist = torch.distributions.Poisson(lambd)
        y_samps = dist.sample()
        return y_samps
    
>>>>>>> 48236d73

    def variational_expectation(self, n_samples, y, fmu, fvar, gh=False):
        c, d = self.prms
        fmu = c[..., None, None] * fmu + d[..., None, None]
        fvar = fvar * torch.square(c[..., None])
        if self.inv_link == torch.exp and not gh:
            n_b = fmu.shape[0]
            v1 = (y * fmu) - (self.binsize *
                              torch.exp(fmu + 0.5 * fvar[..., None]))
            v2 = (y * np.log(self.binsize) - torch.lgamma(y + 1)) * n_b
            return v1.sum() + v2.sum()
        else:
            # use Gauss-Hermite quadrature to approximate integral
            locs, ws = np.polynomial.hermite.hermgauss(self.n_gh_locs)
            ws = torch.Tensor(ws).to(fmu.device)
            locs = torch.Tensor(locs).to(fvar.device)
            fvar = fvar[..., None]
            locs = self.inv_link(torch.sqrt(2. * fvar) * locs +
                                 fmu) * self.binsize
            lp = self.log_prob(locs, y)
            return torch.sum(1 / np.sqrt(np.pi) * lp * ws)


class NegativeBinomial(Likelihoods):
    def __init__(self,
                 n: int,
                 m: int,
                 inv_link=lambda x: x,
                 binsize=1,
                 total_count: Optional[Tensor] = None,
                 c: Optional[Tensor] = None,
                 d: Optional[Tensor] = None,
                 fixed_total_count=False,
                 fixed_c=False,
                 fixed_d=False,
                 n_gh_locs: Optional[int] = n_gh_locs):
        super().__init__(n, m, n_gh_locs)
        self.inv_link = inv_link
        self.binsize = binsize
        total_count = 2 * torch.ones(
            n, ) if total_count is None else total_count
        total_count = dists.transform_to(
            dists.constraints.greater_than_eq(0)).inv(total_count)
        c = torch.ones(n, ) if c is None else c
        d = torch.zeros(n, ) if d is None else d
        self.total_count = nn.Parameter(data=total_count,
                                        requires_grad=not fixed_total_count)
        self.c = nn.Parameter(data=c, requires_grad=not fixed_c)
        self.d = nn.Parameter(data=d, requires_grad=not fixed_d)

    @property
    def prms(self):
        total_count = dists.transform_to(dists.constraints.greater_than_eq(0))(
            self.total_count)
        return total_count, self.c, self.d

    def log_prob(self, total_count, rate, y):
        p = dists.NegativeBinomial(total_count[..., None, None], logits=rate)
        return p.log_prob(y)

    def variational_expectation(self, n_samples, y, fmu, fvar, gh=False):
        total_count, c, d = self.prms
        fmu = c[..., None, None] * fmu + d[..., None, None]
        fvar = fvar * torch.square(c[..., None])
        # use Gauss-Hermite quadrature to approximate integral
        locs, ws = np.polynomial.hermite.hermgauss(self.n_gh_locs)
        ws = torch.Tensor(ws).to(fmu.device)
        locs = torch.Tensor(locs).to(fvar.device)
        fvar = fvar[..., None]
        locs = self.inv_link(torch.sqrt(2. * fvar) * locs + fmu) * self.binsize
        lp = self.log_prob(total_count, locs, y)
        return torch.sum(1 / np.sqrt(np.pi) * lp * ws)<|MERGE_RESOLUTION|>--- conflicted
+++ resolved
@@ -46,12 +46,13 @@
 
     def log_prob(self, y):
         pass
-    
+
     def sample(self, f_samps):
         '''f is n_b x n x m'''
         prms = self.prms
         #sample from p(y|f)
-        dist = torch.distributions.Normal(f_samps, torch.sqrt(prms).reshape(1,-1,1))
+        dist = torch.distributions.Normal(f_samps,
+                                          torch.sqrt(prms).reshape(1, -1, 1))
         y_samps = dist.sample()
         return y_samps
 
@@ -88,14 +89,10 @@
     def prms(self):
         return self.c, self.d
 
-<<<<<<< HEAD
     def log_prob(self, lamb, y):
         p = dists.Poisson(lamb)
         return p.log_prob(y)
-=======
-    def log_prob(self, y):
-        pass
-    
+
     def sample(self, f_samps):
         c, d = self.prms
         lambd = torch.exp(c[None, ..., None] * f_samps + d[None, ..., None])
@@ -103,8 +100,6 @@
         dist = torch.distributions.Poisson(lambd)
         y_samps = dist.sample()
         return y_samps
-    
->>>>>>> 48236d73
 
     def variational_expectation(self, n_samples, y, fmu, fvar, gh=False):
         c, d = self.prms
