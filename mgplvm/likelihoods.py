import torch
from torch import Tensor
import torch.distributions
import torch.nn as nn
import abc
from .base import Module
from typing import Optional
import torch.distributions as dists
import numpy as np
import warnings

log2pi: float = np.log(2 * np.pi)
n_gh_locs: int = 20  # default number of Gauss-Hermite points
    
def exp_link(x):
    '''exponential link function used for positive observations'''
    return torch.exp(x)

def id_link(x):
    '''identity link function used for neg binomial data'''
    return x

class Likelihood(Module, metaclass=abc.ABCMeta):
    def __init__(self, n: int, n_gh_locs: Optional[int] = n_gh_locs):
        super().__init__()
        self.n = n
        self.n_gh_locs = n_gh_locs

    @abc.abstractproperty
    def log_prob(self):
        pass

    @abc.abstractproperty
    def variational_expectation(self):
        pass

    @abc.abstractstaticmethod
    def sample(self, x: Tensor):
        pass


class Gaussian(Likelihood):
    def __init__(self,
                 n: int,
                 variance: Optional[Tensor] = None,
                 n_gh_locs=n_gh_locs,
                 learn_sigma=True):
        super().__init__(n, n_gh_locs)
        sigma = 1 * torch.ones(n, ) if variance is None else torch.sqrt(
            torch.tensor(variance, dtype=torch.get_default_dtype()))

        if learn_sigma:
            self.sigma = nn.Parameter(data=sigma, requires_grad=True)
        else:
            self.sigma = nn.Parameter(data=sigma, requires_grad=False)

    @property
    def prms(self):
        variance = torch.square(self.sigma)
        return variance

    def log_prob(self, y):
        raise Exception("Gaussian likelihood not implemented")

    def sample(self, f_samps: Tensor) -> Tensor:
        '''f is n_b x n x m'''
        prms = self.prms
        #sample from p(y|f)
        dist = torch.distributions.Normal(f_samps,
                                          torch.sqrt(prms).reshape(1, -1, 1))
        y_samps = dist.sample()
        return y_samps

    def variational_expectation(self, y, fmu, fvar):
        """
        Parameters
        ----------
        y : Tensor
            number of MC samples (n x m)
        f_mu : Tensor
            GP mean (n_mc x n x m)
        f_var : Tensor
            GP diagonal variance (n_mc x n x m)

        Returns
        -------
        Log likelihood : Tensor
            SVGP likelihood term per MC, neuron, sample (n_mc x n)
        """
        n_mc, m = fmu.shape[0], fmu.shape[2]
        variance = self.prms  #(n)
        #print(variance.shape)
        ve1 = -0.5 * log2pi * m  #scalar
        ve2 = -0.5 * torch.log(variance) * m  #(n)
        ve3 = -0.5 * torch.square(y - fmu) / variance[...,
                                                      None]  #(n_mc x n x m )
        ve4 = -0.5 * fvar / variance[..., None]  #(n_mc x n x m)

        #print(ve1.shape, ve2.shape, ve3.shape, ve4.shape)
        #(n_mc x n)
        return ve1 + ve2 + ve3.sum(-1) + ve4.sum(-1)


class Poisson(Likelihood):
    def __init__(
            self,
            n: int,
            inv_link=exp_link,  #torch.exp,
            binsize=1,
            c: Optional[Tensor] = None,
            d: Optional[Tensor] = None,
            fixed_c=True,
            fixed_d=False,
            n_gh_locs: Optional[int] = n_gh_locs):
        super().__init__(n, n_gh_locs)
        self.inv_link = inv_link
        self.binsize = binsize
        c = torch.ones(n, ) if c is None else c
        d = torch.zeros(n, ) if d is None else d
        self.c = nn.Parameter(data=c, requires_grad=not fixed_c)
        self.d = nn.Parameter(data=d, requires_grad=not fixed_d)

    @property
    def prms(self):
        return self.c, self.d

    def log_prob(self, lamb, y):
<<<<<<< HEAD
        if False:  #y.shape[-1] == 1:
            p = dists.Poisson(lamb)
            return p.log_prob(y)
        else:
            #lambd: (n_mc, n, m, n_gh)
            #y: (n, m)
            p = dists.Poisson(lamb)
            return p.log_prob(y[None, ..., None])
=======
        #lambd: (n_mc, n, m, n_samples, n_gh)
        #y: (n, m, n_samples)
        p = dists.Poisson(lamb)
        return p.log_prob(y[None, ..., None])
>>>>>>> 36721645

    def sample(self, f_samps):
        c, d = self.prms
        lambd = self.binsize * self.inv_link(c[None, ..., None] * f_samps +
                                             d[None, ..., None])
        dist = torch.distributions.Poisson(lambd)
        y_samps = dist.sample()
        return y_samps

    def variational_expectation(self, y, fmu, fvar, gh=False, by_sample=False):
        """
        Parameters
        ----------
        y : Tensor
            number of MC samples (n x m)
        f_mu : Tensor
            GP mean (n_mc x n x m)
        f_var : Tensor
            GP diagonal variance (n_mc x n x m)
        gh [optional] : int
            number of points used for Gauss-Hermite quadrature

        Returns
        -------
        Log likelihood : Tensor
            SVGP likelihood term per MC, neuron, sample (n_mc x n)
        """
        c, d = self.prms
        fmu = c[..., None] * fmu + d[..., None]
        fvar = fvar * torch.square(c[..., None])
        if self.inv_link == exp_link and (not gh):
            n_mc = fmu.shape[0]
            v1 = (y * fmu) - (self.binsize * torch.exp(fmu + 0.5 * fvar))
            v2 = (y * np.log(self.binsize) - torch.lgamma(y + 1))
            #v1: (n_b x n x m)  v2: (n x m) (per mc sample)
            return v1.sum(-2) + v2.sum(-2)[None, ...]

        else:
            # use Gauss-Hermite quadrature to approximate integral
            locs, ws = np.polynomial.hermite.hermgauss(self.n_gh_locs)
            ws = torch.Tensor(ws).to(fmu.device)
            locs = torch.Tensor(locs).to(fvar.device)
            fvar = fvar[..., None]  #add n_gh
            fmu = fmu[..., None]  #add n_gh
            locs = self.inv_link(torch.sqrt(2. * fvar) * locs +
                                 fmu) * self.binsize  #(n_mc, n, m, n_gh)
            lp = self.log_prob(locs, y)
            return 1 / np.sqrt(np.pi) * (lp * ws).sum(-1).sum(-1)
            #return torch.sum(1 / np.sqrt(np.pi) * lp * ws)


class NegativeBinomial(Likelihood):
    def __init__(self,
                 n: int,
                 inv_link=id_link,
                 binsize=1,
                 total_count: Optional[Tensor] = None,
                 c: Optional[Tensor] = None,
                 d: Optional[Tensor] = None,
                 fixed_total_count=False,
                 fixed_c=True,
                 fixed_d=False,
                 n_gh_locs: Optional[int] = n_gh_locs):
        super().__init__(n, n_gh_locs)
        self.inv_link = inv_link
        self.binsize = binsize
        total_count = 4 * torch.ones(
            n, ) if total_count is None else total_count
        total_count = dists.transform_to(
            dists.constraints.greater_than_eq(0)).inv(total_count)
        assert (total_count is not None)
        c = torch.ones(n, ) if c is None else c
        d = torch.zeros(n, ) if d is None else d
        self.total_count = nn.Parameter(data=total_count,
                                        requires_grad=not fixed_total_count)
        self.c = nn.Parameter(data=c, requires_grad=not fixed_c)
        self.d = nn.Parameter(data=d, requires_grad=not fixed_d)

    @property
    def prms(self):
        total_count = dists.transform_to(dists.constraints.greater_than_eq(0))(
            self.total_count)
        return total_count, self.c, self.d

    def sample(self, f_samps):
        '''f_samps is n_b x n x m'''
        total_count, c, d = self.prms
        rate = c[None, ...] * f_samps + d[None, ...]  #shift+scale
        rate = self.inv_link(rate) * self.binsize
        dist = dists.NegativeBinomial(total_count[None, ...],
                                      logits=rate)  #neg binom
        y_samps = dist.sample()  #sample observations
        return y_samps

    def log_prob(self, total_count, rate, y):
<<<<<<< HEAD
        if False:  #y.shape[-1] == 1:
            p = dists.NegativeBinomial(total_count[..., None], logits=rate)
            return p.log_prob(y)
        else:
            #total count: (n) -> (n_mc, n, m, n_gh)
            #rate: (n_mc, n, m, n_gh)
            #y: (n, m)
            p = dists.NegativeBinomial(total_count[None, ..., None, None],
                                       logits=rate)
            return p.log_prob(y[None, ..., None])
=======
        #total count: (n) -> (n_mc, n, m, n_samples, n_gh)
        #rate: (n_mc, n, m, n_samples, n_gh)
        #y: (n, m, n_samples)
        p = dists.NegativeBinomial(
            total_count[None, ..., None, None, None], logits=rate)
        return p.log_prob(y[None, ..., None])
>>>>>>> 36721645

    def variational_expectation(self, y, fmu, fvar, by_sample=False):
        """
        Parameters
        ----------
        y : Tensor
            number of MC samples (n x m)
        f_mu : Tensor
            GP mean (n_mc x n x m)
        f_var : Tensor
            GP diagonal variance (n_mc x n x m)

        Returns
        -------
        Log likelihood : Tensor
            SVGP likelihood term per MC, neuron, sample (n_mc x n)
        """
        total_count, c, d = self.prms
        fmu = c[..., None] * fmu + d[..., None]
        fvar = fvar * torch.square(c[..., None])
        #print(fmu.shape, fvar.shape)
        # use Gauss-Hermite quadrature to approximate integral
        locs, ws = np.polynomial.hermite.hermgauss(
            self.n_gh_locs)  #sample points and weights for quadrature
        ws = torch.Tensor(ws).to(fmu.device)
        locs = torch.Tensor(locs).to(fvar.device)
        fvar = fvar[..., None]  #add n_samples and locs
        fmu = fmu[..., None]  #add locs
        #print(locs.shape)
        locs = self.inv_link(torch.sqrt(2. * fvar) * locs +
                             fmu) * self.binsize  #coordinate transform
        #print(total_count.shape, locs.shape)
        lp = self.log_prob(total_count, locs, y)  #(n_mc x n x m, n_gh)

        #print(lp.shape, ws.shape, (lp * ws).shape)
        return 1 / np.sqrt(np.pi) * (lp * ws).sum(-1).sum(-1)

        #else:
        #    return torch.sum(1 / np.sqrt(np.pi) * lp * ws)
<|MERGE_RESOLUTION|>--- conflicted
+++ resolved
@@ -125,21 +125,10 @@
         return self.c, self.d
 
     def log_prob(self, lamb, y):
-<<<<<<< HEAD
-        if False:  #y.shape[-1] == 1:
-            p = dists.Poisson(lamb)
-            return p.log_prob(y)
-        else:
-            #lambd: (n_mc, n, m, n_gh)
-            #y: (n, m)
-            p = dists.Poisson(lamb)
-            return p.log_prob(y[None, ..., None])
-=======
         #lambd: (n_mc, n, m, n_samples, n_gh)
         #y: (n, m, n_samples)
         p = dists.Poisson(lamb)
         return p.log_prob(y[None, ..., None])
->>>>>>> 36721645
 
     def sample(self, f_samps):
         c, d = self.prms
@@ -235,25 +224,12 @@
         return y_samps
 
     def log_prob(self, total_count, rate, y):
-<<<<<<< HEAD
-        if False:  #y.shape[-1] == 1:
-            p = dists.NegativeBinomial(total_count[..., None], logits=rate)
-            return p.log_prob(y)
-        else:
-            #total count: (n) -> (n_mc, n, m, n_gh)
-            #rate: (n_mc, n, m, n_gh)
-            #y: (n, m)
-            p = dists.NegativeBinomial(total_count[None, ..., None, None],
-                                       logits=rate)
-            return p.log_prob(y[None, ..., None])
-=======
         #total count: (n) -> (n_mc, n, m, n_samples, n_gh)
         #rate: (n_mc, n, m, n_samples, n_gh)
         #y: (n, m, n_samples)
         p = dists.NegativeBinomial(
             total_count[None, ..., None, None, None], logits=rate)
         return p.log_prob(y[None, ..., None])
->>>>>>> 36721645
 
     def variational_expectation(self, y, fmu, fvar, by_sample=False):
         """
