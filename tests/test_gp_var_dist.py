--- conflicted
+++ resolved
@@ -108,12 +108,6 @@
               mod.lat_dist.ell.detach().flatten(),
               mod.lat_dist.scale.detach().mean(0).mean(-1))
 
-<<<<<<< HEAD
-    #print('kernel:', (mod.kernel.input_scale.detach())**(-1))
-    mus = mod.lat_dist.prms[0].detach().cpu().numpy()
-    print('mus:', np.std(mus, axis=(0, 1)))
-=======
->>>>>>> 3d6cc55b
 
 #     print('kernel:', (mod.svgp.kernel.input_scale.detach())**(-1))
 #     mus = mod.lat_dist.prms[0].detach().cpu().numpy()
